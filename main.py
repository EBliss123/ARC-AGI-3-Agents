--- conflicted
+++ resolved
@@ -186,7 +186,6 @@
 
     signal.signal(signal.SIGINT, partial(cleanup, swarm))  # handler for Ctrl+C
 
-<<<<<<< HEAD
     try:
         # Wait for the agent thread to complete
         while agent_thread.is_alive():
@@ -197,11 +196,6 @@
     except Exception as e:
         logger.error(f"Unexpected error in main thread: {e}")
         cleanup(swarm, None, None)
-
-
-=======
-    agent_thread.join()
->>>>>>> 66f2db0f
 if __name__ == "__main__":
     os.environ["TESTING"] = "False"
     main()